--- conflicted
+++ resolved
@@ -144,11 +144,7 @@
 
       val command = Process(Seq(executableFile))
       C.config.output().emit(command.!!)
-<<<<<<< HEAD
     } catch case FatalPhaseError(e) => C.report(e)
-=======
-    } catch case FatalPhaseError(e) => C.error(s"$e")
->>>>>>> e5abcf23
 
   def report(in: Source)(implicit C: Context): Unit =
     report(in, C.messaging.buffer, C.config)
