--- conflicted
+++ resolved
@@ -241,7 +241,6 @@
     }
   }
 
-<<<<<<< HEAD
   testTyperFile("Block type tests")("examples/pts/pos/blockTypes.effekt"){
     C => {
       C.assertBlockType("func1", "{(Int, Int) => Int} => Boolean")
@@ -268,17 +267,4 @@
 //    }
 //  }
 
-=======
-  testTyper("Simple example test for local variable")(
-    """type A{}
-      |def foo(x: A) = {
-      |  val y = x
-      |  12
-      |}
-      |""".stripMargin
-  ){ C =>
-    C.assertValueType("y", "A")
-  }
-
->>>>>>> 863afe9f
 }