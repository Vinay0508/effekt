package effekt

import java.io.File

import sbt.io._
import sbt.io.syntax._

import scala.util.matching._

import scala.language.implicitConversions


class JavaScriptTests extends EffektTests {

  override def included: List[File] = List(
    examplesDir / "pos",
    examplesDir / "neg",
    examplesDir / "casestudies"
  )

<<<<<<< HEAD
=======
  override lazy val ignored: List[File] = List()

>>>>>>> da063dc9
  def runTestFor(input: File, check: File, expected: String): Unit =
    test(input.getPath) {
      val out = interpretJS(input)
      assertNoDiff(out, expected, s"Output running '${input.getPath}' differed from check file '${check.getPath}'.")
    }

  def interpretJS(file: File): String = {
    // this resets the caches before each test:
    // effekt.util.Task.reset()
    val compiler = new effekt.Driver {}
    val configs = compiler.createConfig(Seq("--Koutput", "string", "--lib", "libraries/js/monadic"))
    configs.verify()
    compiler.compileFile(file.getPath, configs)
    configs.stringEmitter.result()
  }
}

object TestUtils {

  object jsTests extends JavaScriptTests
  import jsTests.*

  /**
   * Generates the check files from the actual outputs.
   *
   * Call from sbt with:
   *    > project effektJVM
   *    > test:console
   *    scala> effekt.TestUtils.generateCheckFiles()
   *
   * Check afterwards with:
   *    git diff
   */
  def generateCheckFilesIn(dir: File, regenerateAll: Boolean): Unit = {
    dir.listFiles.foreach {
      case f if f.isDirectory && !ignored.contains(f) => generateCheckFilesIn(f, regenerateAll)
      case f if f.getName.endsWith(".effekt") || f.getName.endsWith(".md") =>
        val path = f.getParentFile
        val baseName = f.getName.stripSuffix(".md").stripSuffix(".effekt")
        val checkfile = path / (baseName + ".check")

        val isIgnored = ignored.contains(f)
        val shouldGenerate = regenerateAll || f.lastModified() > checkfile.lastModified()
        if (!isIgnored && shouldGenerate) {
          println(s"Writing checkfile for ${f}")
          val out = interpretJS(f)

          // Save checkfile in source folder (e.g. examples/)
          // We remove ansi colors to make check files human-readable.
          IO.write(checkfile, removeAnsiColors(out))
        }
      case _ => ()
    }
  }

  def generateCheckFiles(regenerateAll: Boolean = false): Unit = {
    generateCheckFilesIn(examplesDir, regenerateAll)
  }

  def removeAnsiColors(text: String): String = text.replaceAll("\u001B\\[[;\\d]*m", "")
}<|MERGE_RESOLUTION|>--- conflicted
+++ resolved
@@ -18,11 +18,8 @@
     examplesDir / "casestudies"
   )
 
-<<<<<<< HEAD
-=======
   override lazy val ignored: List[File] = List()
 
->>>>>>> da063dc9
   def runTestFor(input: File, check: File, expected: String): Unit =
     test(input.getPath) {
       val out = interpretJS(input)
