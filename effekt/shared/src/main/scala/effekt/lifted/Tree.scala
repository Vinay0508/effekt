package effekt
package lifted

import effekt.context.Context
import effekt.symbols.{ Name, Symbol, TermSymbol, ValueSymbol, BlockSymbol, Interface, InterfaceType, Operation, Type, ValueType, FunctionType, BlockType, TrackedParam }

sealed trait Tree
/**
 * A module declaration, the path should be an Effekt include path, not a system dependent file path
 */
case class ModuleDecl(path: String, imports: List[String], defs: Stmt, exports: List[Symbol]) extends Tree

/**
 * Fine-grain CBV: Arguments can be either expressions or blocks
 */
sealed trait Argument extends Tree

/**
 * Expressions
 */
sealed trait Expr extends Argument
case class ValueVar(id: ValueSymbol) extends Expr

sealed trait Literal[T] extends Expr {
  def value: T
}
case class UnitLit() extends Literal[Unit] { def value = () }
case class IntLit(value: Int) extends Literal[Int]
case class BooleanLit(value: Boolean) extends Literal[Boolean]
case class DoubleLit(value: Double) extends Literal[Double]
case class StringLit(value: String) extends Literal[String]

case class PureApp(b: Block, targs: List[Type], args: List[Argument]) extends Expr
case class Select(target: Expr, field: Symbol) extends Expr
case class Closure(b: Block) extends Expr
case class Run(s: Stmt, tpe: ValueType) extends Expr

/**
 * Blocks
 */
sealed trait Param extends Tree { def id: Symbol }
case class ValueParam(id: ValueSymbol, tpe: ValueType) extends Param
case class BlockParam(id: BlockSymbol, tpe: BlockType) extends Param
case class EvidenceParam(id: EvidenceSymbol) extends Param

sealed trait Block extends Argument
case class BlockVar(id: BlockSymbol) extends Block

// TODO add type params here
case class BlockLit(params: List[Param], body: Stmt) extends Block
case class Member(b: Block, field: TermSymbol) extends Block
case class Extern(params: List[Param], body: String) extends Block
case class Unbox(e: Expr) extends Block
case class New(impl: Handler) extends Block

/**
 * Statements
 */
sealed trait Stmt extends Tree
case class Def(id: BlockSymbol, tpe: BlockType, block: Block, rest: Stmt) extends Stmt
case class Val(id: ValueSymbol, tpe: ValueType, binding: Stmt, body: Stmt) extends Stmt
case class Let(id: ValueSymbol, tpe: ValueType, binding: Expr, body: Stmt) extends Stmt
case class Data(id: Symbol, ctors: List[Symbol], rest: Stmt) extends Stmt
case class Record(id: Symbol, fields: List[Symbol], rest: Stmt) extends Stmt

case class App(b: Block, targs: List[Type], args: List[Argument]) extends Stmt

case class If(cond: Expr, thn: Stmt, els: Stmt) extends Stmt
case class While(cond: Stmt, body: Stmt) extends Stmt
case class Return(e: Expr) extends Stmt
case class Match(scrutinee: Expr, clauses: List[(Pattern, BlockLit)]) extends Stmt

sealed trait Pattern extends Tree
case class IgnorePattern() extends Pattern
case class AnyPattern() extends Pattern
case class TagPattern(tag: Symbol, patterns: List[Pattern]) extends Pattern
case class LiteralPattern[T](l: Literal[T]) extends Pattern

case class Include(contents: String, rest: Stmt) extends Stmt

case object Hole extends Stmt

case class State(id: Symbol, init: Expr, region: Symbol, body: Stmt) extends Stmt
case class Handle(body: Block, answerType: ValueType, handler: List[Handler]) extends Stmt

case class Handler(id: Interface, clauses: List[(Operation, BlockLit)]) extends Tree

case class Region(body: Block) extends Stmt

/**
 * Evidence for lifts
 */
case class Evidence(scopes: List[EvidenceSymbol]) extends Argument

def Here() = Evidence(Nil)
<<<<<<< HEAD

class EvidenceSymbol() extends Symbol { val name = Name.local(s"ev${id}") }



def freeVariables(stmt: Stmt): Set[Symbol] = stmt match {
  case Def(id, tpe, block, rest) => (freeVariables(block) ++ freeVariables(rest)) -- Set(id)
  case Val(id, tpe, binding, body) => freeVariables(binding) ++ freeVariables(body) -- Set(id)
  case Let(id, tpe, binding, body) => freeVariables(binding) ++ freeVariables(body) -- Set(id)
  case Data(id, ctors, rest) => freeVariables(rest)
  case Record(id, fields, rest) =>freeVariables(rest)
  case App(b, targs, args) => freeVariables(b) ++ args.flatMap(freeVariables)
  case If(cond, thn, els) => freeVariables(cond) ++ freeVariables(thn) ++ freeVariables(els)
  case While(cond, body) => freeVariables(cond) ++ freeVariables(body)
  case Return(e) => freeVariables(e)
  case Match(scrutinee, clauses) => freeVariables(scrutinee) ++ clauses.flatMap { case (pattern, lit) => freeVariables(lit) }
  case Include(contents, rest) => freeVariables(rest)
  case Hole => Set.empty
  case State(id, init, region, body) => freeVariables(init) ++ freeVariables(body) -- Set(id, region)
  case Handle(body, tpe, handlers) => freeVariables(body) ++ handlers.flatMap {
    case Handler(id, clauses) => clauses.flatMap { case (operation, lit) => freeVariables(lit) }
  }
  case Region(body) => freeVariables(body)
}

def freeVariables(expr: Expr): Set[Symbol] = expr match {
  case ValueVar(id) => Set(id)
  case literal: Literal[_] => Set.empty
  case PureApp(b, targs, args) => freeVariables(b) ++ args.flatMap(freeVariables)
  case Select(target, field) => freeVariables(target) // we do not count fields in...
  case Closure(b) => freeVariables(b) // well, well, well...
  case Run(s, tpe) => freeVariables(s)
}

def freeVariables(arg: Argument): Set[Symbol] = arg match {
  case expr: Expr => freeVariables(expr)
  case block: Block => freeVariables(block)
  case ev: Evidence => freeVariables(ev)
}

def freeVariables(block: Block): Set[Symbol] = block match {
  case BlockVar(id) => Set(id)
  case BlockLit(params, body) =>
    val bound = params.map {
      case ValueParam(id, tpe) => id
      case BlockParam(id, tpe) => id
      case EvidenceParam(id) => id
    }
    freeVariables(body) -- bound
  case Member(b, field) => freeVariables(b)
  case Extern(params, body) => Set.empty
  case Unbox(e) => freeVariables(e) // TODO well, well, well...
  case New(handler) => ??? // TODO (see also e2c5547b32e40697cafaec51f8e3c27ce639055e)
}

def freeVariables(ev: Evidence): Set[Symbol] = ev.scopes.toSet
=======

class EvidenceSymbol() extends Symbol { val name = Name.local(s"ev${id}") }
>>>>>>> 2249061b
<|MERGE_RESOLUTION|>--- conflicted
+++ resolved
@@ -93,11 +93,8 @@
 case class Evidence(scopes: List[EvidenceSymbol]) extends Argument
 
 def Here() = Evidence(Nil)
-<<<<<<< HEAD
 
 class EvidenceSymbol() extends Symbol { val name = Name.local(s"ev${id}") }
-
-
 
 def freeVariables(stmt: Stmt): Set[Symbol] = stmt match {
   case Def(id, tpe, block, rest) => (freeVariables(block) ++ freeVariables(rest)) -- Set(id)
@@ -150,7 +147,3 @@
 }
 
 def freeVariables(ev: Evidence): Set[Symbol] = ev.scopes.toSet
-=======
-
-class EvidenceSymbol() extends Symbol { val name = Name.local(s"ev${id}") }
->>>>>>> 2249061b
