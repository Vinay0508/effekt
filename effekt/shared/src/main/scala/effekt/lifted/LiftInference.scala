package effekt
package lifted

import effekt.Phase
import effekt.context.Context
import effekt.lifted
import effekt.core
import effekt.symbols.{ Symbol, builtins }
import effekt.context.assertions.*
import effekt.util.messages.ErrorReporter

object LiftInference extends Phase[CoreTransformed, CoreLifted] {

  val phaseName = "lift-inference"

  private def ErrorReporter(using E: ErrorReporter): ErrorReporter = E

  def env(using env: Environment): Environment = env

  def run(input: CoreTransformed)(using Context): Option[CoreLifted] =
    given Environment = Environment(Map.empty)
    val transformed = transform(input.core)
    Some(CoreLifted(input.source, input.tree, input.mod, transformed))

  // TODO either resolve and bind imports or use the knowledge that they are toplevel!
  def transform(mod: core.ModuleDecl)(using Environment, ErrorReporter): ModuleDecl = {
    // TODO drop once we also ported lifted to use [[core.Definition]]
    val env = pretransform(mod.definitions)
    val definitions = mod.definitions.map(d => transform(d)(using env, ErrorReporter))
    ModuleDecl(mod.path, mod.imports, mod.declarations.map(transform), mod.externs.map(transform), definitions, mod.exports)
  }

  def transform(declaration: core.Declaration): lifted.Declaration = declaration match {
    case core.Declaration.Data(id, tparams, constructors) =>
      Declaration.Data(id, tparams, constructors.map(transform))
    case core.Declaration.Interface(id, tparams, properties) =>
      Declaration.Interface(id, tparams, properties.map(transform))
  }

  def transform(prop: core.Property): lifted.Property = prop match {
    case core.Property(id, tpe) => lifted.Property(id, transform(tpe))
  }

  def transform(prop: core.Field): lifted.Field = prop match {
    case core.Field(id, tpe) => lifted.Field(id, transform(tpe))
  }

  def transform(constructor: core.Constructor): lifted.Constructor = constructor match {
    case core.Constructor(id, fields) => lifted.Constructor(id, fields.map(transform))
  }

  def transform(param: core.Param): Param = param match {
    case core.ValueParam(id, tpe) => ValueParam(id, transform(tpe))
    case core.BlockParam(id, tpe) => BlockParam(id, transform(tpe))
  }

  def transform(tpe: core.ValueType): lifted.ValueType = tpe match {
    // [[ X ]] = X
    case core.ValueType.Var(name) => lifted.ValueType.Var(name)
    // [[ List[Int] ]] = List[ [[Int]] ]
    case core.ValueType.Data(name, targs) => lifted.ValueType.Data(name, targs.map(transform))
    // Here we simply loose the capture information
    // [[ S at C ]] = box [[ S ]]
    case core.ValueType.Boxed(tpe, capt) => lifted.ValueType.Boxed(transform(tpe))
  }
  def transform(tpe: core.BlockType): lifted.BlockType = tpe match {
    // [[ [A](Int){f: Exc} => Int ]] = [A](EV, EV, [[Int]]){[[Exc]]} => [[Int]]
    case core.BlockType.Function(tparams, cparams, vparams, bparams, result) =>
      // here we turn cparams into evidence parameters (not necessary, only for debugging)
      val eparams = EvidenceType() :: cparams.map(p => EvidenceType())
      lifted.BlockType.Function(tparams, eparams, vparams.map(transform), bparams.map(transform), transform(result))
    // [[ State[Int] ]] = State[ [[Int]] ]
    case core.BlockType.Interface(name, targs) =>
      lifted.BlockType.Interface(name, targs.map(transform))
  }

  def transform(interface: core.BlockType.Interface): lifted.BlockType.Interface = interface match {
    case core.BlockType.Interface(name, targs) => lifted.BlockType.Interface(name, targs.map(transform))
  }

  def transform(tree: core.Block)(using Environment, ErrorReporter): lifted.Block = tree match {
    case b @ core.BlockLit(tps, cps, vps, bps, body) => liftBlockLitTo(b)
    case core.Member(body, id, tpe) => Member(transform(body), id, transform(tpe))
    case core.BlockVar(b, tpe, capt) => BlockVar(b, transform(tpe))
    // TODO check whether this makes sense here.
    case core.Unbox(b) => Unbox(transform(b))

    case core.New(core.Implementation(interface, clauses)) =>
      val transformedMethods = clauses.map { case core.Operation(op, tps, cps, vps, bps, resume, body) =>
        // for now we reconstruct a block lit
        Operation(op, liftBlockLitTo(core.Block.BlockLit(tps, cps, vps, bps ++ resume.toList, body)))
      }
      New(Implementation(transform(interface), transformedMethods))
  }

  def transform(tree: core.Extern)(using Environment, ErrorReporter): lifted.Extern = tree match {
    case core.Extern.Def(id, tps, cps, vps, bps, ret, capt, body) =>
      // TODO what to do with cps?
      Extern.Def(id, tps, vps.map(transform) ++ bps.map(transform), transform(ret), body)
    case core.Extern.Include(contents) =>
      Extern.Include(contents)
  }

  def transform(p: core.Param.ValueParam): lifted.Param.ValueParam = p match {
    case core.Param.ValueParam(id, tpe) => lifted.Param.ValueParam(id, transform(tpe))
  }
  def transform(p: core.Param.BlockParam): lifted.Param.BlockParam = p match {
    case core.Param.BlockParam(id, tpe) => lifted.Param.BlockParam(id, transform(tpe))
  }

  def transform(tree: core.Definition)(using Environment, ErrorReporter): lifted.Definition = tree match {
    case core.Definition.Def(id, block) =>
      Definition.Def(id, transform(block))
    case core.Definition.Let(id, binding) =>
      Definition.Let(id, transform(binding))
  }

  def transform(tree: core.Stmt)(using Environment, ErrorReporter): Stmt = tree match {
    case core.Try(core.BlockLit(tparams, _, _, params, body), handler) =>

      val tpe = body.tpe

      // (1) Transform handlers first in unchanged environment.
      val transformedHandler = handler.map { transform }

      var environment = env

      // evidence for the region body itself
      val selfEvidence = EvidenceSymbol()

      environment = environment.adapt(selfEvidence)

      // introduce one evidence symbol per blockparam
      val transformedParams = params map {
        case p @ core.BlockParam(id, tpe) =>
          environment = environment.bind(id)
          transform(p)
      }

      // [[ try { {cap}... => s } with ... ]] = try { [ev]{cap}... => s } with ...
      val transformedBody = transform(body)(using environment, ErrorReporter) // lift is provided by the handler runtime

      Try(lifted.BlockLit(tparams, Param.EvidenceParam(selfEvidence) :: transformedParams, transformedBody), transformedHandler)

    case core.Try(_, _) => ErrorReporter.panic("Should not happen. Handle always take block literals as body.")

    // [[ region { {cap}... => s } ]] = region { [ev]{cap}... => s }
    case core.Region(core.BlockLit(tparams, _, _, params, body)) =>
      var environment = env

      // evidence for the region body itself
      val selfEvidence = EvidenceSymbol()

      environment = environment.adapt(selfEvidence)

      // introduce one evidence symbol per blockparam
      val transformedParams = params map {
        case p @ core.BlockParam(id, tpe) =>
          environment = environment.bind(id)
          transform(p)
      }
      Region(lifted.BlockLit(tparams, Param.EvidenceParam(selfEvidence) :: transformedParams, transform(body)(using environment, ErrorReporter)))

    case core.Region(_) => ErrorReporter.panic("Should not happen. Regions always take block literals as body.")

    case core.App(b: core.Block, targs, vargs, bargs) =>

      // evidence for the function itself
      val ev = env.evidenceFor(b)
      val vargsT = vargs map transform
      val (blockEv, bargsT) = transform(bargs)

      // adds evidence parameters for block arguments
      App(transform(b), targs.map(transform), (ev :: blockEv) ++ vargsT ++ bargsT)

    case core.Scope(definitions, rest) =>
      val env = pretransform(definitions)
      val body = transform(rest)(using env, ErrorReporter)

      Scope(definitions.map(d => transform(d)(using env, ErrorReporter)), body)

    case core.Val(id, binding, body) =>
      Val(id, transform(binding), transform(body))

    case core.State(id, init, region, body) =>
      State(id, transform(init), region, transform(body))

    case core.Match(scrutinee, clauses, default) =>
      Match(transform(scrutinee),
        clauses.map { case (c, b) => (c.asConstructor, transformBody(b)) },
        default.map { s => transform(s) })

    case core.If(cond, thn, els) =>
      If(transform(cond), transform(thn), transform(els))

    case core.Return(e) =>
      Return(transform(e))

    case core.Hole() => Hole()
  }

  def transform(tree: core.Pure)(using Environment, ErrorReporter): Expr = tree match {
    case core.Literal(value, tpe) =>
      Literal(value, transform(tpe))

    case core.ValueVar(sym, tpe) =>
      ValueVar(sym, transform(tpe))

    case core.PureApp(b: core.Block, targs, args: List[core.Expr]) =>
      PureApp(transform(b), targs.map(transform), args map transform)

    case core.Select(target, field, tpe) =>
      Select(transform(target), field, transform(tpe))

    case core.Box(b, _) =>
      Box(transform(b))
  }

  def transform(tree: core.Expr)(using Environment, ErrorReporter): Expr = tree match {
    case core.DirectApp(b: core.Block, targs, vargs, bargs) =>
      val (ev, bargsT) = transform(bargs)
      PureApp(transform(b), targs.map(transform), ev ++ vargs.map(transform) ++ bargsT)

    case core.Run(s) =>
      Run(transform(s))

    case p: core.Pure => transform(p)
  }

  /**
   *  [[ (a){f,...} -> b ]] = [ev,ev_f,...](a){f,...} -> b
   */
  def liftBlockLitTo(b: core.BlockLit)(using Environment, ErrorReporter): BlockLit = b match {
    case core.BlockLit(tps, cps, vps, bps, body) =>
      var environment = env

      // evidence for the block itself
      val selfEvidence = EvidenceSymbol()

      environment = environment.adapt(selfEvidence)

      // introduce one evidence symbol per blockparam
      val evidenceParams = bps map {
        case core.BlockParam(id, tpe) =>
          val ev = EvidenceSymbol()
          environment = environment.bind(id, ev)
          Param.EvidenceParam(ev)
      }

      assert(evidenceParams.size == cps.size)

      val transformedParams = vps.map(transform) ++ bps.map(transform)

      BlockLit(tps, Param.EvidenceParam(selfEvidence) :: evidenceParams ++ transformedParams, transform(body)(using environment, ErrorReporter))
  }

  /**
   * Don't transform the block itself, but only the body. Used for local abstractions like match clauses where
   * we know the evidence is Here.
   */
  def transformBody(tree: core.BlockLit)(using Environment, ErrorReporter): BlockLit = tree match {
    case core.BlockLit(tps, cps, vps, bps, body) =>
      BlockLit(tps, (vps ++ bps) map transform, transform(body))
  }

  def transform(args: List[core.Block])(using Environment, ErrorReporter): (List[Evidence], List[Argument]) = {
    var evidence: List[Evidence] = Nil
    val transformedArgs = args map {
      case b: core.BlockVar =>
        evidence = env.evidenceFor(b) :: evidence
        BlockVar(b.id, transform(b.tpe))
      case b: core.Block =>
        evidence = Here() :: evidence
        transform(b)
    }
    (evidence.reverse, transformedArgs)
  }

  def transform(h: core.Implementation)(using Environment, ErrorReporter): Implementation = h match {
    case core.Implementation(interface, clauses) =>
      Implementation(transform(interface), clauses.map {
        // effect operations should never take any evidence as they are guaranteed (by design) to be evaluated in
        // their definition context.
        case core.Operation(op, tps, cps, vps, bps, resume, body) =>
          // TODO introduce evidence param here.
          Operation(op, BlockLit(tps, (vps ++ bps ++ resume.toList) map transform, transform(body)))
      })
  }

  /**
   * Traverses the statement to look for function definitions.
   *
   * Important for mutually (and self) recursive functions.
   *
   * TODO add mutual blocks to core and lifted. This way we know exactly what to pretransform.
   */
  def pretransform(s: List[core.Definition])(using env: Environment, E: ErrorReporter): Environment = s match {
    case core.Definition.Def(id, block) :: rest =>
      // will this ever be non-empty???
<<<<<<< HEAD
      val ev = env.evidenceFor(block).scopes
      val extendedEnv = env.bind(id, ev)
      pretransform(rest)(using extendedEnv, C)
    // even if defs cannot be mutually recursive across lets, we still have to pretransform them.
    case core.Definition.Let(id, _) :: rest =>
      pretransform(rest)
    case Nil => env
=======
      val extendedEnv = env.bind(id, env.evidenceFor(block).scopes)
      pretransform(rest)(using extendedEnv, E)
    case _ => env
>>>>>>> c71418c5
  }


  case class Environment(env: Map[Symbol, List[EvidenceSymbol]]) {
    def bind(s: Symbol) = copy(env = env + (s -> Nil))
    def bind(s: Symbol, ev: List[EvidenceSymbol]) = copy(env = env + (s -> ev))
    def bind(s: Symbol, init: EvidenceSymbol) = copy(env = env + (s -> List(init)))
    def adapt(a: EvidenceSymbol) = copy(env = env.map { case (s, as) => s -> (a :: as) })

    def evidenceFor(b: core.Block)(using ErrorReporter): Evidence = b match {
      case core.BlockVar(_, tpe, _) if tpe == core.Type.TRegion => Here()
      case b: core.BlockVar => Evidence(env.getOrElse(b.id, Nil)) //.map { x => Evidence(x) }
      case b: core.BlockLit   => Here()
      case core.Member(b, id, tpe) => evidenceFor(b)
      // TODO check whether this makes any sense
      case b: core.Unbox      => Here()
      case b: core.New => Here()
    }
  }
}<|MERGE_RESOLUTION|>--- conflicted
+++ resolved
@@ -297,19 +297,12 @@
   def pretransform(s: List[core.Definition])(using env: Environment, E: ErrorReporter): Environment = s match {
     case core.Definition.Def(id, block) :: rest =>
       // will this ever be non-empty???
-<<<<<<< HEAD
-      val ev = env.evidenceFor(block).scopes
-      val extendedEnv = env.bind(id, ev)
-      pretransform(rest)(using extendedEnv, C)
+      val extendedEnv = env.bind(id, env.evidenceFor(block).scopes)
+      pretransform(rest)(using extendedEnv, E)
     // even if defs cannot be mutually recursive across lets, we still have to pretransform them.
     case core.Definition.Let(id, _) :: rest =>
       pretransform(rest)
     case Nil => env
-=======
-      val extendedEnv = env.bind(id, env.evidenceFor(block).scopes)
-      pretransform(rest)(using extendedEnv, E)
-    case _ => env
->>>>>>> c71418c5
   }
 
 
