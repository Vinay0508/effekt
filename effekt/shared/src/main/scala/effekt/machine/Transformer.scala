package effekt
package machine

import effekt.PhaseResult.CoreLifted

import scala.collection.mutable
import effekt.context.Context
import effekt.lifted.{DeclarationContext, Definition, Lift, LiftInference, given}
import effekt.lifted
import effekt.machine.Statement.LiteralEvidence
import effekt.symbols
import effekt.symbols.{Symbol, TermSymbol}
import effekt.symbols.builtins.TState
import effekt.util.messages.ErrorReporter

object Transformer {

  private def ErrorReporter(using E: ErrorReporter): ErrorReporter = E

  def transform(main: CoreTransformed, mainSymbol: TermSymbol)(using C: Context): Program = {
    val Some(CoreLifted(_, _, _, liftedMain)) = LiftInference(main) : @unchecked

    C.using(module = main.mod) {
      transform(mainSymbol, liftedMain);
    }
  }

  def transform(mainSymbol: TermSymbol, mod: lifted.ModuleDecl)(using E: ErrorReporter): Program = {

    val mainName = transform(mainSymbol)
    given BC: BlocksParamsContext = BlocksParamsContext();
    given DC: DeclarationContext = lifted.DeclarationContext(mod.decls)

    // collect all information
    val declarations = mod.externs.map(transform)
    val definitions = mod.definitions
    val mainEntry = Jump(Label(mainName, List()))

    findToplevelBlocksParams(definitions)

    val transformedDefinitions = definitions.foldLeft(mainEntry) {
      case (rest, lifted.Definition.Def(id, lifted.BlockLit(tparams, params, body))) =>
        Def(Label(transform(id), params.map(transform)), transform(body), rest)
      case (rest, d) =>
        ErrorReporter.abort(s"Toplevel def and let bindings not yet supported: ${d}")
    }

    Program(declarations, transformedDefinitions)
  }

  def transform(extern: lifted.Extern)(using BlocksParamsContext, ErrorReporter): Declaration = extern match {
    case lifted.Extern.Def(name, tps, params, ret, body) =>
      val transformedParams = params.flatMap {
        case lifted.ValueParam(id, tpe) => Some(Variable(id.name.name, transform(tpe)))
        case lifted.BlockParam(id, tpe) => ErrorReporter.abort("Foreign functions currently cannot take block arguments.")
        // for now, in machine we do not pass evidence to externs
        case lifted.EvidenceParam(id) => None // Variable(id.name.name, builtins.Evidence)
      }
      noteBlockParams(name, params map transform, List.empty)
      Extern(transform(name), transformedParams, transform(ret), body)

    case lifted.Extern.Include(contents) =>
      Include(contents)
  }

  def transform(stmt: lifted.Stmt)(using BPC: BlocksParamsContext, DC: DeclarationContext, E: ErrorReporter): Statement =
    stmt match {
      case lifted.Scope(definitions, rest) =>

        definitions.foreach {
          case Definition.Def(id,  block @ lifted.BlockLit(tparams, params, body)) =>
            // TODO does not work for mutually recursive local definitions
            val freeParams = lifted.freeVariables(block).toList.toSet.flatMap {
              case lifted.ValueParam(id, tpe) => Set(Variable(transform(id), transform(tpe)))
              case lifted.BlockParam(pid, lifted.BlockType.Interface(tpe, List(stTpe))) if tpe == symbols.builtins.TState.interface =>
                Set(Variable(transform(pid), Type.Reference(transform(stTpe))))
              case lifted.BlockParam(resume: symbols.TrackedParam.ResumeParam, _) =>
                // resume parameters are represented as Stacks in machine
                // TODO How can we not match on the symbol here?
                Set(Variable(transform(resume), Type.Stack()))
              case lifted.BlockParam(pid, tpe)
                if !BPC.blockParams.contains(pid) && id != pid && DC.findConstructor(pid).isEmpty =>
                Set(Variable(transform(pid), transform(tpe)))
              case lifted.BlockParam(pid, tpe) if BPC.freeParams.contains(pid) && id != pid =>
                BPC.freeParams(pid).toSet
              case lifted.EvidenceParam(id) => Set(Variable(transform(id), builtins.Evidence))
              case _ => Set.empty
            }
            noteBlockParams(id, params.map(transform), freeParams.toList)
          case _ => ()
        }

        definitions.foldRight(transform(rest)) {
          case (lifted.Definition.Let(id, binding), rest) =>
            transform(binding).run { value =>
              // TODO consider passing the environment to [[transform]] instead of explicit substitutions here.
              Substitute(List(Variable(transform(id), transform(binding.tpe)) -> value), rest)
            }

          case (lifted.Definition.Def(id, block @ lifted.BlockLit(tparams, params, body)), rest) =>
            Def(Label(transform(id), getBlocksParams(id)), transform(body), rest)

          case (lifted.Definition.Def(id, block @ lifted.New(impl)), rest) =>
            val interfaceId = impl.interface.name
            // TODO freeParams?
            // TODO deal with evidence?
            val properties = DeclarationContext.getInterface(interfaceId).properties
            val implTransformed = properties.map({ prop =>
              impl.operations.find(_._1 == prop.id).get
            }).map({
              case lifted.Operation(_, lifted.BlockLit(tparams, params, body)) =>
                // TODO we assume that there are no block params in methods
                Clause(params.map(transform), transform(body))
            })
            New(Variable(transform(id), transform(impl.interface)), implTransformed, rest)

          case (d @ lifted.Definition.Def(_, _: lifted.BlockVar | _: lifted.Member | _: lifted.Unbox), rest) =>
            ErrorReporter.abort(s"block definition: $d")
        }

      case lifted.Return(lifted.Run(stmt)) =>
        transform(stmt)

      case lifted.Return(expr) =>
        transform(expr).run { value => Return(List(value)) }

      case lifted.Val(id, binding, lifted.Return(lifted.ValueVar(id2, tpe))) if id == id2 =>
        transform(binding)

      case lifted.Val(id, binding, rest) =>
        PushFrame(
          Clause(List(transform(lifted.ValueParam(id, binding.tpe))), transform(rest)),
            transform(binding)
        )
      case lifted.App(lifted.BlockVar(id, tpe), targs, args) =>
        if(targs.exists(requiresBoxing)){ ErrorReporter.abort(s"Types ${targs} are used as type parameters but would require boxing.") }
        // TODO deal with BlockLit
        id match {
          case symbols.UserFunction(_, _, _, _, _, _, _)  | symbols.TmpBlock() =>
            // TODO this is a hack, values is in general shorter than environment
            val environment = getBlocksParams(id)
            transform(args).run { values =>
              // Here we actually need a substitution to prepare the environment for the jump
              Substitute(environment.zip(values), Jump(Label(transform(id), environment)))
            }
          case symbols.BlockParam(_, _) =>
            transform(args).run { values =>
              Invoke(Variable(transform(id), transform(tpe)), builtins.Apply, values)
            }
          case symbols.ResumeParam(_) =>
            // TODO currently only scoped resumptions are supported
            // TODO assuming first parameter is evidence TODO actually use evidence?
            transform(args).run { values =>
              val (evidence :: returnedValues) = values: @unchecked;
              PushStack(Variable(transform(id), Type.Stack()),
                Return(returnedValues))
            }
          case _ =>
            ErrorReporter.abort(s"Unsupported blocksymbol: $id")
        }


      // hardcoded translation for get and put.
      // TODO remove this when interfaces are correctly translated
      case lifted.App(lifted.Member(lifted.BlockVar(x, lifted.BlockType.Interface(_, List(stateType))), TState.get, annotatedTpe), targs, List(ev)) =>
        if(targs.exists(requiresBoxing)){ ErrorReporter.abort(s"Types ${targs} are used as type parameters but would require boxing.") }

        val tpe = transform(stateType)
        val variable = Variable(freshName("x"), tpe)
        val reference = Variable(transform(x), Type.Reference(tpe))
        transform(ev).run { evValue =>
          Load(variable, reference, evValue, Return(List(variable)))
        }

      case lifted.App(lifted.Member(lifted.BlockVar(x, lifted.BlockType.Interface(_, List(stateType))), TState.put, annotatedTpe), targs, List(ev, arg)) =>
        if(targs.exists(requiresBoxing)){ ErrorReporter.abort(s"Types ${targs} are used as type parameters but would require boxing.") }

        val tpe = transform(stateType)
        val variable = Variable(freshName("x"), Positive("Unit"));
        val reference = Variable(transform(x), Type.Reference(tpe))
        transform(arg).run { value =>
          transform(ev).run { evValue =>
            Store(reference, value, evValue,
              Construct(variable, builtins.Unit, List(), Return(List(variable))))
          }
        }

      case lifted.App(lifted.Member(lifted.BlockVar(id, tpe), op, annotatedTpe), targs, args) =>
        if(targs.exists(requiresBoxing)){ ErrorReporter.abort(s"Types ${targs} are used as type parameters but would require boxing.") }
        val opTag = {
          tpe match
            case lifted.BlockType.Interface(ifceId, _) =>
              DeclarationContext.getPropertyTag(op)
            case _ => ErrorReporter.abort(s"Unsupported receiver type $tpe")
        }
        transform(args).run { values =>
          Invoke(Variable(transform(id), transform(tpe)), opTag, values)
        }

      case lifted.If(cond, thenStmt, elseStmt) =>
        transform(cond).run { value =>
          Switch(value, List(0 -> Clause(List(), transform(elseStmt)), 1 -> Clause(List(), transform(thenStmt))), None)
        }

      case lifted.Match(scrutinee, clauses, default) =>
        val transformedClauses = clauses.map { case (constr, lifted.BlockLit(tparams, params, body)) =>
          DeclarationContext.getConstructorTag(constr) -> Clause(params.map(transform), transform(body))
        }
        val transformedDefault = default.map { clause =>
          Clause(List(), transform(clause))
        }

        transform(scrutinee).run { value =>
          Switch(value, transformedClauses, transformedDefault)
        }

      case lifted.Try(lifted.BlockLit(tparams, ev :: ids, body), handlers) =>
        val variable = Variable(freshName("a"), transform(body.tpe))
        val returnClause = Clause(List(variable), Return(List(variable)))
        val delimiter = Variable(freshName("returnClause"), Type.Stack())

        LiteralEvidence(transform(ev), builtins.There,
          NewStack(delimiter, returnClause,
            PushStack(delimiter,
              (ids zip handlers).foldRight(transform(body)){
                case ((id, handler), body) =>
                  New(transform(id), transform(handler), body)
              })))

      // TODO what about the evidence passed to resume?
      case lifted.Shift(ev, lifted.Block.BlockLit(tparams, List(kparam), body)) =>
        transform(ev).run { evValue =>
          PopStacks(Variable(transform(kparam).name, Type.Stack()), evValue,
            transform(body))
        }

      case lifted.Region(lifted.BlockLit(tparams, List(ev, id), body)) =>
        val variable = Variable(freshName("a"), transform(body.tpe))
        val returnClause = Clause(List(variable), Return(List(variable)))
        val delimiter = Variable(freshName("returnClause"), Type.Stack())

        LiteralEvidence(transform(ev), builtins.There,
          NewStack(delimiter, returnClause,
            PushStack(delimiter, transform(body))))

      case lifted.Alloc(id, init, region, ev, body) =>
        transform(init).run { value =>
          transform(ev).run { evValue =>
            val tpe = value.tpe;
            val name = transform(id)
            val variable = Variable(name, tpe)
            val reference = Variable(transform(id), Type.Reference(tpe))
            val loadVariable = Variable(freshName(name), tpe)
            val getter = Clause(List(),
                          Load(loadVariable, reference, evValue,
                            Return(List(loadVariable))))

            val setterVariable = Variable(freshName(name), tpe)
            val setter = Clause(List(setterVariable),
                                  Store(reference, setterVariable, evValue,
                                    Return(List())))

            // TODO use interface when it's implemented
            Allocate(reference, value, evValue,
              //New(variable, List(getter, setter),
                transform(body))
          }
        }

      case lifted.Var(init, lifted.BlockLit(List(), List(ev, id), body)) =>
        val stateType = transform(init.tpe)
        val reference = Variable(transform(id).name, Type.Reference(stateType))
        val evidence = transform(ev)

        transform(init).run { value =>
          LiteralEvidence(evidence, 0,
            Allocate(reference, value, evidence,
                transform(body)))
        }

      case lifted.Get(id, ev, tpe) =>
        val stateType = transform(tpe)
        val reference = Variable(transform(id), Type.Reference(stateType))
        val variable = Variable(freshName("x"), stateType)

        transform(ev).run { evidence =>
          Load(variable, reference, evidence,
            Return(List(variable)))
        }

      case lifted.Put(id, ev, arg) =>
        val stateType = transform(arg.tpe)
        val reference = Variable(transform(id), Type.Reference(stateType))
        val variable = Variable(freshName("x"), Positive("Unit"))

        transform(arg).run { value =>
          transform(ev).run { evidence =>
            Store(reference, value, evidence,
              Construct(variable, builtins.Unit, List(),
                Return(List(variable))))
          }
        }

      case lifted.Hole() => machine.Statement.Hole

      case _ =>
        ErrorReporter.abort(s"Unsupported statement: $stmt")
    }

  def transform(arg: lifted.Argument)(using BlocksParamsContext, DeclarationContext, ErrorReporter): Binding[Variable] = arg match {
    case expr: lifted.Expr => transform(expr)
    case block: lifted.Block => transform(block)
<<<<<<< HEAD
    case lifted.Evidence(Nil) => {
      val res = Variable(freshName("ev_zero"), builtins.Evidence)
      Binding { k =>
        LiteralEvidence(res, builtins.Here, k(res))
      }
    }
    case lifted.Evidence(scope :: scopes) => {
      scopes.map(transform).foldRight {
        Binding { k =>
          k(transform(scope))
        }: Binding[Variable]
      } { (evi, acc) =>
        val res = Variable(freshName("ev_acc"), builtins.Evidence)
        acc.flatMap({accV => Binding { k =>
          ComposeEvidence(res, evi, accV, k(res))
        }})
=======
    case lifted.Evidence(scopes) => transform(scopes)
  }

  def transform(scopes: List[lifted.Lift])(using ErrorReporter): Binding[Variable] = scopes match {
    case Nil =>
      val name = Variable(freshName("evidence_zero"), builtins.Evidence)
      Binding { k => LiteralEvidence(name, builtins.Here, k(name)) }
    case lift :: Nil =>
      pure(transform(lift))
    case lift :: rest =>
      val name = Variable(freshName("evidence_composed"), builtins.Evidence)
      Binding { k =>
        transform(rest).run { value =>
          ComposeEvidence(name, transform(lift), value, k(name))
        }
>>>>>>> 523e11be
      }
  }

  def transform(lift: lifted.Lift)(using ErrorReporter): Variable = lift match {
    case Lift.Var(name) => Variable(transform(name), builtins.Evidence)
    case Lift.Try() => ErrorReporter.abort(s"Unsupported lift: $lift")
    case Lift.Reg() => ErrorReporter.abort(s"Unsupported lift: $lift")
  }

  def transform(block: lifted.Block)(using BPC: BlocksParamsContext, DC: DeclarationContext, E: ErrorReporter): Binding[Variable] = block match {
    case lifted.BlockVar(id, tpe) if BPC.blockParams.contains(id) =>
      // passing a function directly, so we need to eta-expand
      // TODO cache the closure somehow to prevent it from being created on every call
      val parameters = BPC.blockParams(id)
      val variable = Variable(freshName(id.name.name ++ "$closure"), Negative("<function>"))
      val environment = getBlocksParams(id)
      Binding { k =>
        New(variable, List(Clause(parameters,
          // conceptually: Substitute(parameters zip parameters, Jump(...)) but the Substitute is a no-op here
          Jump(Label(transform(id), environment))
        )), k(variable))
      }

    case lifted.BlockVar(id, tpe) =>
      pure(Variable(transform(id), transform(tpe)))

    case lifted.BlockLit(tparams, params, body) =>
      val parameters = params.map(transform);
      val variable = Variable(freshName("g"), Negative("<function>"))
      Binding { k =>
        New(variable, List(Clause(parameters, transform(body))), k(variable))
      }

    case lifted.Member(b, field, annotatedTpe) => ???
    case lifted.Unbox(e) => ???
    case lifted.New(impl) => ???
  }

  def transform(expr: lifted.Expr)(using BlocksParamsContext, DeclarationContext, ErrorReporter): Binding[Variable] = expr match {
    case lifted.ValueVar(id, tpe) =>
      pure(Variable(transform(id), transform(tpe)))

    case lifted.Literal((), _) =>
      val variable = Variable(freshName("x"), Positive("Unit"));
      Binding { k =>
        Construct(variable, builtins.Unit, List(), k(variable))
      }

    case lifted.Literal(value: Long, _) =>
      val variable = Variable(freshName("x"), Type.Int());
      Binding { k =>
        LiteralInt(variable, value, k(variable))
      }

    case lifted.Literal(value: Boolean, _) =>
      val variable = Variable(freshName("x"), Positive("Boolean"))
      Binding { k =>
        Construct(variable, if (value) builtins.True else builtins.False, List(), k(variable))
      }

    case lifted.Literal(v: Double, _) =>
      val literal_binding = Variable(freshName("x"), Type.Double());
      Binding { k =>
        LiteralDouble(literal_binding, v, k(literal_binding))
      }

    case lifted.Literal(javastring: String, _) =>
      val literal_binding = Variable(freshName("utf8_string_literal"), Type.String());
      Binding { k =>
        LiteralUTF8String(literal_binding, javastring.getBytes("utf-8"), k(literal_binding))
      }

    case lifted.PureApp(lifted.BlockVar(blockName: symbols.ExternFunction, tpe: lifted.BlockType.Function), targs, args) =>
      if(targs.exists(requiresBoxing)){ ErrorReporter.abort(s"Types ${targs} are used as type parameters but would require boxing.") }

      val variable = Variable(freshName("x"), transform(tpe.result))
      transform(args).flatMap { values =>
        Binding { k =>
          ForeignCall(variable, transform(blockName), values, k(variable))
        }
      }

    case lifted.PureApp(lifted.BlockVar(blockName, tpe: lifted.BlockType.Function), targs, args)
    if DeclarationContext.findConstructor(blockName).isDefined =>
      if(targs.exists(requiresBoxing)){ ErrorReporter.abort(s"Types ${targs} are used as type parameters but would require boxing.") }

      val variable = Variable(freshName("x"), transform(tpe.result));
      val tag = DeclarationContext.getConstructorTag(blockName)

      transform(args).flatMap { values =>
        Binding { k =>
          Construct(variable, tag, values, k(variable))
        }
      }

    case lifted.Select(target, field, tpe)
    if DeclarationContext.findField(field).isDefined =>
      // TODO all of this can go away, if we desugar records in the translation to core!
      val fields = DeclarationContext.getField(field).constructor.fields
      val fieldIndex = fields.indexWhere(_.id == field)
      val variables = fields.map { f => Variable(freshName("n"), transform(tpe)) }
      transform(target).flatMap { value =>
        Binding { k =>
          Switch(value, List(0 -> Clause(variables, k(variables(fieldIndex)))), None)
        }
      }

    case lifted.Run(stmt) =>
      // NOTE: `stmt` is guaranteed to be of type `tpe`.
      val variable = Variable(freshName("x"), transform(stmt.tpe))
      Binding { k =>
        PushFrame(Clause(List(variable), k(variable)), transform(stmt))
      }

    case _ =>
      ErrorReporter.abort(s"Unsupported expression: $expr")
  }

  def transform(args: List[lifted.Argument])(using BlocksParamsContext, DeclarationContext, ErrorReporter): Binding[List[Variable]] =
    args match {
      case Nil => pure(Nil)
      case arg :: args => transform(arg).flatMap { value => transform(args).flatMap { values => pure(value :: values) } }
    }

  def transform(handler: lifted.Implementation)(using BlocksParamsContext, DeclarationContext, ErrorReporter): List[Clause] =
    handler.operations.sortBy {
      case lifted.Operation(operationName, _) =>
        DeclarationContext.getInterface(handler.interface.name).properties.indexWhere(_.id == operationName)
    }.map(transform)

  def transform(op: lifted.Operation)(using BlocksParamsContext, DeclarationContext, ErrorReporter): Clause = op match {
    case lifted.Operation(name, lifted.BlockLit(tparams, params, body)) =>
      Clause(params.map(transform), transform(body))
  }

  def transform(param: lifted.Param)(using ErrorReporter): Variable =
    param match {
      case lifted.ValueParam(name, tpe) =>
        Variable(transform(name), transform(tpe))
      case lifted.BlockParam(name, tpe) =>
        Variable(transform(name), transform(tpe))
      case lifted.EvidenceParam(name) =>
        Variable(transform(name), builtins.Evidence)
    }

  def transform(tpe: lifted.ValueType)(using ErrorReporter): Type = tpe match {
    case lifted.ValueType.Var(name) => Positive(name.name.name) // assume all value parameters are data
    case lifted.ValueType.Boxed(tpe) => ???
    case lifted.Type.TUnit => builtins.UnitType
    case lifted.Type.TInt => Type.Int()
    case lifted.Type.TBoolean => builtins.BooleanType
    case lifted.Type.TDouble => Type.Double()
    case lifted.Type.TString => Type.String()
    case lifted.ValueType.Data(symbol, targs) => Positive(symbol.name.name)
  }

  def transform(tpe: lifted.BlockType)(using ErrorReporter): Type = tpe match {
    case lifted.BlockType.Function(tparams, cparams, vparams, bparams, result) => Negative("<function>")
    case lifted.BlockType.Interface(symbol, targs) => Negative(symbol.name.name)
  }

  def transform(id: Symbol): String =
    s"${id.name}_${id.id}"

  def requiresBoxing(tpe: lifted.ValueType): Boolean = {
    tpe match
      case lifted.ValueType.Var(_) => false // assume by induction all type variables must be data
      case lifted.ValueType.Data(_, args) => {
        args.exists(requiresBoxing)
      }
      case _ => true
  }

  def freshName(baseName: String): String = baseName + "_" + symbols.Symbol.fresh.next()

  def findToplevelBlocksParams(definitions: List[lifted.Definition])(using BlocksParamsContext, ErrorReporter): Unit =
    definitions.foreach {
      case Definition.Def(blockName, lifted.BlockLit(tparams, params, body)) =>
        noteBlockParams(blockName, params.map(transform), Nil)
      case _ => ()
    }


  /**
   * Extra info in context
   */

  class BlocksParamsContext() {
    var freeParams: Map[Symbol, Environment] = Map()
    var blockParams: Map[Symbol, Environment] = Map()
  }

  def DeclarationContext(using DC: DeclarationContext): DeclarationContext = DC

  def noteBlockParams(id: Symbol, blockParams: Environment, freeParams: Environment)(using BC: BlocksParamsContext): Unit = {
    BC.blockParams = BC.blockParams + (id -> blockParams)
    BC.freeParams = BC.freeParams + (id -> freeParams)
  }

  def getBlocksParams(id: Symbol)(using BC: BlocksParamsContext): Environment = {
    // TODO what if this is not found?
    BC.blockParams(id) ++ BC.freeParams(id)
  }

  case class Binding[A](run: (A => Statement) => Statement) {
    def flatMap[B](rest: A => Binding[B]): Binding[B] = {
      Binding(k => run(a => rest(a).run(k)))
    }
  }

  def pure[A](a: A): Binding[A] = Binding(k => k(a))
}<|MERGE_RESOLUTION|>--- conflicted
+++ resolved
@@ -310,24 +310,6 @@
   def transform(arg: lifted.Argument)(using BlocksParamsContext, DeclarationContext, ErrorReporter): Binding[Variable] = arg match {
     case expr: lifted.Expr => transform(expr)
     case block: lifted.Block => transform(block)
-<<<<<<< HEAD
-    case lifted.Evidence(Nil) => {
-      val res = Variable(freshName("ev_zero"), builtins.Evidence)
-      Binding { k =>
-        LiteralEvidence(res, builtins.Here, k(res))
-      }
-    }
-    case lifted.Evidence(scope :: scopes) => {
-      scopes.map(transform).foldRight {
-        Binding { k =>
-          k(transform(scope))
-        }: Binding[Variable]
-      } { (evi, acc) =>
-        val res = Variable(freshName("ev_acc"), builtins.Evidence)
-        acc.flatMap({accV => Binding { k =>
-          ComposeEvidence(res, evi, accV, k(res))
-        }})
-=======
     case lifted.Evidence(scopes) => transform(scopes)
   }
 
@@ -343,7 +325,6 @@
         transform(rest).run { value =>
           ComposeEvidence(name, transform(lift), value, k(name))
         }
->>>>>>> 523e11be
       }
   }
 
