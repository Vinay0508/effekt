--- conflicted
+++ resolved
@@ -3,11 +3,8 @@
 package chez
 
 import effekt.context.Context
-<<<<<<< HEAD
 import effekt.lifted.{ LiftInference, Monomorphize }
-=======
-import effekt.lifted.LiftInference
->>>>>>> ee7cfd52
+
 import kiama.output.PrettyPrinterTypes.Document
 import kiama.util.Source
 
@@ -38,11 +35,7 @@
   // ------------------------
   // Source => Core => Lifted => Chez
   lazy val Compile =
-<<<<<<< HEAD
-    allToCore(Core) andThen Aggregate andThen LiftInference andThen Monomorphize andThen ToChez map { case (main, expr) =>
-=======
     allToCore(Core) andThen Aggregate andThen LiftInference andThen ToChez map { case (main, expr) =>
->>>>>>> ee7cfd52
       (Map(main -> pretty(expr)), main)
     }
 
@@ -57,19 +50,10 @@
 
   // The Compilation Pipeline for VSCode
   // -----------------------------------
-<<<<<<< HEAD
-  object steps {
-    // intermediate steps for VSCode
-    val afterCore = allToCore(Core) map { c => c.main }
-    val afterLift = afterCore andThen LiftInference andThen Monomorphize
-=======
-    // The Compilation Pipeline for VSCode
-  // -----------------------------------
   object steps {
     // intermediate steps for VSCode
     val afterCore = allToCore(Core) map { c => c.main }
     val afterLift = afterCore andThen LiftInference
->>>>>>> ee7cfd52
     val afterChez = afterLift andThen ToChez map { case (f, prog) => prog }
   }
 
