package effekt
package generator
package ml

import effekt.context.Context
import effekt.lifted.{ LiftInference, Monomorphize }

import kiama.output.PrettyPrinterTypes.Document
import kiama.util.Source


class ML extends Compiler[String] {

  // Implementation of the Compiler Interface:
  // -----------------------------------------
  def extension = ".sml"

  def buildFile(mainFile: String): String =
    s"""local
       |  (* import libraries *)
       |  $$(SML_LIB)/basis/basis.mlb (* for string reader *)
       |  $$(SML_LIB)/basis/mlton.mlb
       |  $$(SML_LIB)/smlnj-lib/RegExp/regexp-lib.mlb (* for regular expressions *)
       |
       |
       |  (* program files *)
       |  ${mainFile}
       |in
       |end
      |""".stripMargin

  override def prettyIR(source: Source, stage: Stage)(using Context): Option[Document] = stage match {
    case Stage.Core => steps.afterCore(source).map { res => core.PrettyPrinter.format(res.core) }
    case Stage.Lifted => steps.afterLift(source).map { res => lifted.PrettyPrinter.format(res.core) }
    case Stage.Machine => None
    case Stage.Target => steps.afterML(source).map { res => pretty(res) }
  }

  override def treeIR(source: Source, stage: Stage)(using Context): Option[Any] = stage match {
    case Stage.Core => steps.afterCore(source).map { res => res.core }
    case Stage.Lifted => steps.afterLift(source).map { res => res.core }
    case Stage.Machine => None
    case Stage.Target => steps.afterML(source)
  }

  override def compile(source: Source)(using C: Context) = Compile(source)


  // The Compilation Pipeline
  // ------------------------
  // Source => Core => Lifted => ML
<<<<<<< HEAD
  lazy val Compile = allToCore(Core) andThen Aggregate andThen LiftInference andThen Monomorphize andThen ToML map {
    case (mainFile, prog) => (Map(mainFile -> pretty(prog)), mainFile)
=======
  lazy val Compile = allToCore(Core) andThen Aggregate andThen LiftInference andThen ToML map {
    case (mainFile, prog) => (Map("main.mlb" -> buildFile(mainFile),  mainFile -> pretty(prog).layout), mainFile)
>>>>>>> f2e683f3
  }

  lazy val Core = Phase.cached("core") {
    Frontend andThen Middleend
  }

  lazy val ToML = Phase("ml") {
    case PhaseResult.CoreLifted(source, tree, mod, core) =>
      val mainSymbol = Context.checkMain(mod)
      val mainFile = path(mod)
      mainFile -> ml.Transformer.compilationUnit(mainSymbol, core)
  }


  // The Compilation Pipeline for VSCode
  // -----------------------------------
  object steps {
    // intermediate steps for VSCode
    val afterCore = allToCore(Core) map { c => c.main }
    val afterLift = afterCore andThen LiftInference andThen Monomorphize
    val afterML = afterLift andThen ToML map { case (f, prog) => prog }
  }

  // Helpers
  // -------
  private def pretty(prog: ml.Toplevel) =
    ml.PrettyPrinter.format(ml.PrettyPrinter.toDoc(prog))
}<|MERGE_RESOLUTION|>--- conflicted
+++ resolved
@@ -49,13 +49,8 @@
   // The Compilation Pipeline
   // ------------------------
   // Source => Core => Lifted => ML
-<<<<<<< HEAD
   lazy val Compile = allToCore(Core) andThen Aggregate andThen LiftInference andThen Monomorphize andThen ToML map {
-    case (mainFile, prog) => (Map(mainFile -> pretty(prog)), mainFile)
-=======
-  lazy val Compile = allToCore(Core) andThen Aggregate andThen LiftInference andThen ToML map {
     case (mainFile, prog) => (Map("main.mlb" -> buildFile(mainFile),  mainFile -> pretty(prog).layout), mainFile)
->>>>>>> f2e683f3
   }
 
   lazy val Core = Phase.cached("core") {
