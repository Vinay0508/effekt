--- conflicted
+++ resolved
@@ -212,11 +212,8 @@
         ml.Call(CPS.reset(ml.Call(toML(body))(args: _*)), List(k.reify))
       }
 
-<<<<<<< HEAD
     case Reset(body) => CPS.join { k => ml.Call(toMLExpr(body).apply(CPS.pure), List(k.reify)) }
 
-=======
->>>>>>> 311e654c
     // [[ shift(ev, {k} => body) ]] = ev(k1 => k2 => let k ev a = ev (k1 a) in [[ body ]] k2)
     case Shift(ev, Block.BlockLit(tparams, List(kparam), body)) =>
       CPS.lift(ev.lifts, CPS.inline { k1 =>
@@ -228,11 +225,7 @@
           toMLExpr(body).reify())
       })
 
-<<<<<<< HEAD
     case Shift(_, _) => INTERNAL_ERROR("Should not happen, body of shift is always a block lit with one parameter for the continuation.")
-=======
-    case Shift(_, _) => C.panic("Should not happen, body of shift is always a block lit with one parameter for the continuation.")
->>>>>>> 311e654c
 
     case Region(body) =>
       CPS.inline { k => ml.Call(ml.Call(ml.Consts.withRegion)(toML(body)), List(k.reify)) }
@@ -290,11 +283,6 @@
       ml.Expr.Make(name(interface.name), expsToTupleIsh(operations map toML))
   }
 
-  def toML(impl: Implementation)(using Context): ml.Expr = impl match {
-    case Implementation(interface, operations) =>
-      ml.Expr.Make(name(interface.name), expsToTupleIsh(operations map toML))
-  }
-
   def toML(op: Operation)(using Context): ml.Expr = {
     val Operation(_, implementation) = op
     toML(implementation)
@@ -310,11 +298,7 @@
   def toML(l: Lift): ml.Expr = l match {
     case Lift.Try() => Consts.lift
     case Lift.Var(x) => Variable(name(x))
-<<<<<<< HEAD
     case Lift.Reg() => effekt.util.messages.FIXME(Consts.lift, "Translate to proper lift on state")
-=======
-    case Lift.Reg() => Consts.lift // FIXME Translate to proper lift on state
->>>>>>> 311e654c
   }
 
   def toML(expr: Expr)(using C: Context): ml.Expr = expr match {
@@ -390,10 +374,6 @@
     def flatMap(f: ml.Expr => CPS): CPS = CPS.inline(k => prog(Continuation.Static(a => f(a)(k))))
     def map(f: ml.Expr => ml.Expr): CPS = flatMap(a => CPS.pure(f(a)))
     def run: ml.Expr = prog(Continuation.Static(a => a))
-<<<<<<< HEAD
-
-=======
->>>>>>> 311e654c
     def reify(): ml.Expr =
       val k = freshName("k")
       ml.Lambda(ml.Param.Named(k))(this.apply(Continuation.Dynamic(ml.Expr.Variable(k))))
