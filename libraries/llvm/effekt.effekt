--- conflicted
+++ resolved
@@ -2,58 +2,6 @@
 
 extern include "rts.ll"
 extern include "primitives.ll"
-<<<<<<< HEAD
-
-
-// i/o
-
-extern effect Console
-
-extern io def println(n: Int): Unit / Console =
-  "%unit = call %Pos @c_println_Int(%Int %n)   ret %Pos %unit"
-
-extern io def println(b: Boolean): Unit / Console =
-  "%unit = call %Pos @c_println_Boolean(%Pos %b)   ret %Pos %unit"
-
-extern io def println(x: Double): Unit / Console =
-  "%unit = call %Pos @c_println_Double(%Double %x)   ret %Pos %unit"
-
-
-// integer arithmetic
-
-extern pure def infixAdd(x: Int, y: Int): Int =
-  "%z = call %Int @c_add_Int_Int(%Int %x, %Int %y)   ret %Int %z"
-
-extern pure def infixSub(x: Int, y: Int): Int =
-  "%z = call %Int @c_sub_Int_Int(%Int %x, %Int %y)   ret %Int %z"
-
-extern pure def infixMul(x: Int, y: Int): Int =
-  "%z = call %Int @c_mul_Int_Int(%Int %x, %Int %y)   ret %Int %z"
-
-extern pure def infixDiv(x: Int, y: Int): Int =
-  "%z = call %Int @c_div_Int_Int(%Int %x, %Int %y)   ret %Int %z"
-
-extern pure def mod(x: Int, y: Int): Int =
-  "%z = call %Int @c_mod_Int_Int(%Int %x, %Int %y)   ret %Int %z"
-
-
-// floating-point arithmetic
-
-extern pure def infixAdd(x: Double, y: Double): Double =
-  "%z = call %Double @c_add_Double_Double(%Double %x, %Double %y)   ret %Double %z"
-
-extern pure def infixSub(x: Double, y: Double): Double =
-  "%z = call %Double @c_sub_Double_Double(%Double %x, %Double %y)   ret %Double %z"
-
-extern pure def infixMul(x: Double, y: Double): Double =
-  "%z = call %Double @c_mul_Double_Double(%Double %x, %Double %y)   ret %Double %z"
-
-extern pure def infixDiv(x: Double, y: Double): Double =
-  "%z = call %Double @c_div_Double_Double(%Double %x, %Double %y)   ret %Double %z"
-
-extern pure def mod(x: Double, y: Double): Double =
-  "%z = call %Double @c_mod_Double_Double(%Double %x, %Double %y)   ret %Double %z"
-=======
 
 
 // Effekt-closed stdlib facilities
@@ -77,7 +25,6 @@
 
 extern io def println(n: Int): Unit / Console =
   "%unit = call %Pos @c_println_Int(%Int %n)   ret %Pos %unit"
->>>>>>> adcef462
 
 extern io def println(b: Boolean): Unit / Console =
   "%unit = call %Pos @c_println_Boolean(%Pos %b)   ret %Pos %unit"
