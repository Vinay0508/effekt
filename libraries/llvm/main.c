--- conflicted
+++ resolved
@@ -6,18 +6,12 @@
 #include <stdlib.h>
 #include <unistd.h>
 
-<<<<<<< HEAD
-#include <math.h>
-
-#include "primitives.c"
-=======
 #define DEBUG_REFCOUNT (false)
 
 #include "sanity.c"
 #include "types.c"
 #include "buffer.c"
 #include "io.c"
->>>>>>> 964d5b34
 
 
 extern void effektMain();
