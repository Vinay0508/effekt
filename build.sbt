import sbtcrossproject.CrossProject

import scala.sys.process.Process

// additional targets that can be used in sbt
lazy val deploy = taskKey[Unit]("Builds the jar and moves it to the bin folder")
lazy val generateLicenses = taskKey[Unit]("Analyses dependencies and downloads all licenses")
lazy val updateVersions = taskKey[Unit]("Update version in package.json and pom.xml")
lazy val install = taskKey[Unit]("Installs the current version locally")
lazy val assembleBinary = taskKey[Unit]("Assembles the effekt binary in bin/effekt")
<<<<<<< HEAD
lazy val downloadJITBinary = taskKey[Unit]("Downloads the current JIT binaries to bin")
=======
lazy val generateDocumentation = taskKey[Unit]("Generates some documentation.")

>>>>>>> 497593b7

lazy val effektVersion = "0.2.0"

lazy val noPublishSettings = Seq(
  publish := {},
  publishLocal := {},
)

lazy val commonSettings = Seq(
  scalaVersion := "3.2.0",
  scalacOptions ++= Seq(
    "-encoding", "utf8",
    "-deprecation",
    "-unchecked",
    // "-Xlint",
    "-Xfatal-warnings",
    "-feature",
    "-language:existentials",
    "-language:higherKinds",
    "-language:implicitConversions"
  )
)

enablePlugins(ScalaJSPlugin)

lazy val replDependencies = Seq(
  "jline" % "jline" % "2.14.6",
  "org.rogach" %% "scallop" % "4.1.0",
)

lazy val lspDependencies = Seq(
  "org.eclipse.lsp4j" % "org.eclipse.lsp4j" % "0.12.0",
  "com.google.code.gson" % "gson" % "2.8.9"
)

lazy val testingDependencies = Seq(
  "org.scala-sbt" %% "io" % "1.6.0" % Test,
  "org.scalameta" %% "munit" % "0.7.29" % Test
)

lazy val kiama: CrossProject = crossProject(JSPlatform, JVMPlatform).in(file("kiama"))
  .settings(commonSettings)
  .settings(noPublishSettings)
  .settings(
    name := "kiama"
  )
  .jvmSettings(
    libraryDependencies ++= (replDependencies ++ lspDependencies)
  )

lazy val root = project.in(file("effekt"))
  .aggregate(effekt.js, effekt.jvm)
  .settings(noPublishSettings)
  .settings(Seq(
    Compile / run := (effekt.jvm / Compile / run).evaluated
  ))

lazy val effekt: CrossProject = crossProject(JSPlatform, JVMPlatform).in(file("effekt"))
  .settings(
    name := "effekt",
    version := effektVersion
  )
  .settings(commonSettings)
  .dependsOn(kiama)
  // .enablePlugins(NativeImagePlugin)
  .jvmSettings(
    libraryDependencies ++= (replDependencies ++ lspDependencies ++ testingDependencies),

    // Test configuration
    // ------------------
    // TODO make parallel execution for tests safe (probably synchronization issues with std IO) and
    //   then enable.
    Test / parallelExecution := false,

    Test / watchTriggers += baseDirectory.value.toGlob / "libraries" / "**" / "*.effekt",

    // show duration of the tests
    Test / testOptions += Tests.Argument(TestFrameworks.ScalaTest, "-oD"),

    // disable tests for assembly to speed up build
    assembly / test := {},


    // Options to compile Effekt with native-image
    // -------------------------------------------
    //    nativeImageOptions ++= Seq(
    //      "--no-fallback",
    //      "--initialize-at-build-time",
    //      "--report-unsupported-elements-at-runtime",
    //      "-H:+ReportExceptionStackTraces",
    //      "-H:IncludeResourceBundles=jline.console.completer.CandidateListCompletionHandler",
    //      "-H:ReflectionConfigurationFiles=../../native-image/reflect-config.json",
    //      "-H:DynamicProxyConfigurationFiles=../../native-image/dynamic-proxies.json"
    //    ),


    // Assembling one big jar-file and packaging it
    // --------------------------------------------
    assembly / mainClass := Some("effekt.Server"),

    assembly / assemblyJarName := "effekt.jar",

    // we use the lib folder as resource directory to include it in the JAR
    Compile / unmanagedResourceDirectories += (ThisBuild / baseDirectory).value / "libraries",

    Compile / unmanagedResourceDirectories += (ThisBuild / baseDirectory).value / "licenses",


    assembleBinary := {
      val jarfile = assembly.value

      // prepend shebang to make jar file executable
      val binary = (ThisBuild / baseDirectory).value / "bin" / "effekt"
      IO.delete(binary)
      IO.append(binary, "#! /usr/bin/env -S java -jar\n")
      IO.append(binary, IO.readBytes(jarfile))
    },

    downloadJITBinary := {
      import scala.util.matching.Regex
      val log = sbt.Keys.streams.value.log

      // determine OS and architecture
      var arch = ""
      var os = ""
      Process("uname -m").!(sys.process.ProcessLogger({x => arch=x}))
      Process("uname -s").!(sys.process.ProcessLogger({x => os=x}))

      // Try downloading binary
      log.info("Downloading binary for %s-%s".format(arch,os))
      val bindir =  (ThisBuild / baseDirectory).value / "bin" / ("%s-%s".format(arch,os))
      val binname = bindir / "rpyeffect-jit"

      // Give (hopefully) useful error messages
      val ghEC = try {
        Process("gh release download -R se-tuebingen/jitting-effects latest -p rpyeffect-jit-%s-%s".format(arch, os)).!
      } catch {
        case e: java.io.IOException => {
          if(e.getCause.isInstanceOf[java.io.IOException]
            && "error=2,.*".r.findPrefixMatchOf(e.getCause.getMessage).isDefined) {
            2
          } else throw e
        }
      }
      if (ghEC != 0) {
        ghEC match {
          case 2 => {
            log.error("Downloading the JIT binary requires the `gh` cli tool (see cli.github.com).")
          }
          case 4 => {
            log.error("As of now, the JIT binary is only available for members of the se-tuebingen org. ")
            log.error("Downloading it requires a GitHub personal access token in GH_TOKEN. " +
              "Alternatively, run `gh auth login` first.")
          }
          case _ => {
            log.error("Download failed (error=%d)".format(ghEC))
          }
        }
      } else {
        Process("mkdir -p " + bindir).!
        Process("mv rpyeffect-jit-%s-%s ".format(arch,os) + binname).!
        Process("chmod +x " + binname).!
      }
    },

    deploy := {
      generateLicenses.value
      updateVersions.value
      assembleBinary.value
    },

    install := {
      assembleBinary.value
      downloadJITBinary.value

      Process(s"${npm.value} pack").!!
      Process(s"${npm.value} install -g effekt-${effektVersion}.tgz").!!
    },

    generateLicenses := {
      Process(s"${mvn.value} license:download-licenses license:add-third-party").!!

      val kiamaFolder = (ThisBuild / baseDirectory).value / "kiama"
      val licenseFolder = (ThisBuild / baseDirectory).value / "licenses"
      IO.copyFile(kiamaFolder / "LICENSE", licenseFolder / "kiama-license.txt")
      IO.copyFile(kiamaFolder / "README.md", licenseFolder / "kiama-readme.txt")
    },

    updateVersions := {
      Process(s"${npm.value} version ${effektVersion} --no-git-tag-version --allow-same-version").!!
      Process(s"${mvn.value} versions:set -DnewVersion=${effektVersion} -DgenerateBackupPoms=false").!!
    },
    generateDocumentation := TreeDocs.replacer.value,
    Compile / sourceGenerators += versionGenerator.taskValue,
    Compile / sourceGenerators += TreeDocs.generator.taskValue
  )
  .jsSettings(
    scalaJSLinkerConfig ~= { _.withModuleKind(ModuleKind.CommonJSModule) },

    // include all resource files in the virtual file system
    Compile / sourceGenerators += stdLibGenerator.taskValue
  )


lazy val platform = Def.task {
  val platformString = System.getProperty("os.name").toLowerCase
  if (platformString.contains("win")) "windows"
  else if (platformString.contains("mac")) "macos"
  else if (platformString.contains("linux")) "linux"
  else sys error s"Unknown platform ${platformString}"
}

lazy val npm = Def.task {
  if (platform.value == "windows") "npm.cmd" else "npm"
}

lazy val mvn = Def.task {
  if (platform.value == "windows") "mvn.cmd" else "mvn"
}


lazy val versionGenerator = Def.task {
  val sourceDir = (Compile / sourceManaged).value
  val sourceFile = sourceDir / "effekt" / "util" / "Version.scala"

  IO.write(sourceFile,
    s"""package effekt.util
       |
       |object Version {
       |  val effektVersion = \"${effektVersion}\"
       |}
       |""".stripMargin)

  Seq(sourceFile)
}

/**
 * This generator is used by the JS version of our compiler to bundle the
 * Effekt standard into the JS files and make them available in the virtual fs.
 */
lazy val stdLibGenerator = Def.task {

  val baseDir = (ThisBuild / baseDirectory).value / "libraries" / "js" / "monadic"
  val resources = baseDir ** "*.*"

  val sourceDir = (Compile / sourceManaged).value
  val sourceFile = sourceDir / "Resources.scala"

  if (!sourceFile.exists() || sourceFile.lastModified() < baseDir.lastModified()) {

    val virtuals = resources.get.map { file =>
      val filename = file.relativeTo(baseDir).get
      val content = IO.read(file).replaceAllLiterally("$", "$$")
      s"""file(raw\"\"\"$filename\"\"\").write(raw\"\"\"$content\"\"\")"""
    }

    val scalaCode =
      s"""
package effekt.util
import effekt.util.paths._

object Resources {

  def load() = {
${virtuals.mkString("\n\n")}
  }
}
"""

    IO.write(sourceFile, scalaCode)
  }

  Seq(sourceFile)
}<|MERGE_RESOLUTION|>--- conflicted
+++ resolved
@@ -8,12 +8,9 @@
 lazy val updateVersions = taskKey[Unit]("Update version in package.json and pom.xml")
 lazy val install = taskKey[Unit]("Installs the current version locally")
 lazy val assembleBinary = taskKey[Unit]("Assembles the effekt binary in bin/effekt")
-<<<<<<< HEAD
 lazy val downloadJITBinary = taskKey[Unit]("Downloads the current JIT binaries to bin")
-=======
 lazy val generateDocumentation = taskKey[Unit]("Generates some documentation.")
 
->>>>>>> 497593b7
 
 lazy val effektVersion = "0.2.0"
 
